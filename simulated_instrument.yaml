--- conflicted
+++ resolved
@@ -47,18 +47,8 @@
           roi:
             width_px: 14192
             height_px: 10640
-<<<<<<< HEAD
           image_format:
             pixel_type: mono16
-=======
-          pixel_type: mono16
-        writer:
-          driver: writers.imaris
-          module: Writer
-          settings:
-            compression: lz4shuffle
-            data_type: uint16
->>>>>>> a9077475
       - name: vnp-604mx
         driver: devices.camera.simulated
         module: Camera
@@ -69,18 +59,8 @@
           roi:
             width_px: 14192
             height_px: 10640
-<<<<<<< HEAD
           image_format:
             pixel_type: mono16
-=======
-          pixel_type: mono16
-        writer:
-          driver: writers.imaris
-          module: Writer
-          settings:
-            compression: lz4shuffle
-            data_type: uint16
->>>>>>> a9077475
     stages:
 
       tiling:
