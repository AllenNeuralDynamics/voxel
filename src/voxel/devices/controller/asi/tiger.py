--- conflicted
+++ resolved
@@ -169,12 +169,8 @@
         Close the TigerController.
         """
         # stop the updating thread
-<<<<<<< HEAD
         self.log.info("closing controller.")
-        self.position_mm_updater.close()
-=======
         self.property_updater.close()
->>>>>>> d6dc560c
         self.ser.close()
 
     def halt(self, wait: bool = True):
