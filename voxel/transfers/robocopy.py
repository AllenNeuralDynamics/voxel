--- conflicted
+++ resolved
@@ -123,102 +123,17 @@
         return self.thread.is_alive()
 
     def _run(self):
-<<<<<<< HEAD
-        # generate a list of subdirs and files in the parent local dir to delete at the end
-        delete_list = []
-        for name in os.listdir(self._local_path.absolute()):
-            if self.filename in name:
-                delete_list.append(name)
-        # generate a list of files to copy
-        # path is the entire experiment path
-        # subdirs is any tile specific subdir i.e. zarr store
-        # files are any tile specific files
-        file_list = dict()
-        for path, subdirs, files in os.walk(self._local_path.absolute()):
-            for name in files:
-                # check and only add if filename matches tranfer's filename
-                if self.filename in name:
-                    file_list[os.path.join(path, name)] = os.path.getsize(os.path.join(path, name))/1024**2
-        total_size_mb = sum(file_list.values())
-        # sort the file list based on the file sizes and create a list for transfers
-        sorted_file_list = dict(sorted(file_list.items(), key = lambda item: item[1]))
-        total_transferred_mb = 0
-        for file_path, file_size_mb in sorted_file_list.items():
-            # transfer just one file and iterate
-            # split filename and path
-            [local_dir, filename] = os.path.split(file_path)
-            # specify external directory
-            # need to change directories to str because they are Path objects
-            external_dir = local_dir.replace(str(self._local_path), str(self._external_path))
-            # robocopy flags
-            # /j unbuffered copy for transfer speed stability
-            # /mov deletes local files after transfer
-            # /if move only the specified filename
-            # /njh no job header in log file
-            # /njs no job summary in log file
-            log_path = Path(self._local_path, f"{self._filename}.txt")
-            cmd_with_args = f'{self._protocol} {local_dir} {external_dir} \
-                /j /if {filename} /njh /njs /log:{log_path}'
-            # stdout to PIPE will cause malloc errors on exist
-            # no stdout will print subprocess to python
-            # stdout to DEVNULL will supresss subprocess output
-            subprocess = Popen(cmd_with_args, stdout=DEVNULL)
-            time.sleep(0.01)
-            # lets monitor the progress of the individual file if size > 1 GB
-            if file_size_mb > 1024:
-                # wait for subprocess to start otherwise log file won't exist yet
-                time.sleep(1.0)
-                file_progress = 0
-                while file_progress < 100:
-                    # open log file
-                    f = open(log_path, 'r')
-                    # read the last line
-                    line = f.readlines()[-1]
-                    # close the log file
-                    f.close()
-                    # try to find if there is a % in the last line
-                    try:
-                        # conver the string to a float
-                        file_progress = float(line.replace('%',''))
-                    # line did not contain %
-                    except:
-                        file_progress = 0
-                    # sum to transferred amount to track progress
-                    self.progress = (total_transferred_mb +
-                                    file_size_mb * file_progress / 100) / total_size_mb * 100
-                    self.log.info(f'file transfer is {self.progress:.2f} % complete.')
-                    # pause for 1 sec
-                    time.sleep(0.1)
-            else:
-                subprocess.wait()
-                self.progress = (total_transferred_mb + file_size_mb) / total_size_mb * 100
-                self.log.info(f'file transfer is {self.progress:.2f} % complete.')
-            # clean up and remove the temporary log file
-            os.remove(log_path)
-            # update the total transfered amount
-            total_transferred_mb += file_size_mb
-
-        # clean up the local subdirs and files
-        for f in delete_list:
-            # f is a relative path, convert to absolute
-            f = os.path.join(self._local_path.absolute(), f)
-            # .zarr is directory but os.path.isdir will return False
-            if os.path.isdir(f) or ".zarr" in f:
-                shutil.rmtree(os.path.join(self._local_path.absolute(), f))
-            elif os.path.isfile(f):
-                os.remove(os.path.join(self._local_path.absolute(), f))
-            else:
-                raise ValueError(f'{f} is not a file or directory.')
-        self.log.info(f"transfer finished")
-        subprocess.kill()
-=======
+        
+        local_directory = Path(self._local_path, self._acquisition_name)
+        external_directory = Path(self._external_path, self._acquisition_name)
+        
         transfer_complete = False
         retry_num = 0
         # loop over number of attempts in the event that a file transfer fails
         while transfer_complete == False and retry_num <= self._max_retry-1:
             # generate a list of subdirs and files in the parent local dir to delete at the end
             delete_list = []
-            for name in os.listdir(self._local_directory.absolute()):
+            for name in os.listdir(local_directory.absolute()):
                 if self.filename in name:
                     delete_list.append(name)
             # generate a list of files to copy
@@ -226,7 +141,7 @@
             # subdirs is any tile specific subdir i.e. zarr store
             # files are any tile specific files
             file_list = dict()
-            for path, subdirs, files in os.walk(self._local_directory.absolute()):
+            for path, subdirs, files in os.walk(local_directory.absolute()):
                 for name in files:
                     # check and only add if filename matches tranfer's filename
                     if self.filename in name:
@@ -247,14 +162,14 @@
                     [local_dir, filename] = os.path.split(file_path)
                     # specify external directory
                     # need to change directories to str because they are Path objects
-                    external_dir = local_dir.replace(str(self._local_directory), str(self._external_directory))
+                    external_dir = local_dir.replace(str(local_directory), str(external_directory))
                     # robocopy flags
                     # /j unbuffered copy for transfer speed stability
                     # /mov deletes local files after transfer
                     # /if move only the specified filename
                     # /njh no job header in log file
                     # /njs no job summary in log file
-                    log_path = Path(self._local_directory, f"{self._filename}.txt")
+                    log_path = Path(local_directory, f"{self._filename}.txt")
                     cmd_with_args = f'{self._protocol} {local_dir} {external_dir} \
                         /j /if {filename} /njh /njs /log:{log_path}'
                     # stdout to PIPE will cause malloc errors on exist
@@ -310,8 +225,8 @@
                 # clean up the local subdirs and files
                 for file in delete_list:
                     # f is a relative path, convert to absolute
-                    local_file_path = os.path.join(self._local_directory.absolute(), file)
-                    external_file_path = os.path.join(self._external_directory.absolute(), file)
+                    local_file_path = os.path.join(local_directory.absolute(), file)
+                    external_file_path = os.path.join(external_directory.absolute(), file)
                     # .zarr is directory but os.path.isdir will return False
                     if os.path.isdir(local_file_path) or ".zarr" in local_dir:
                         # TODO how to hash check zarr -> directory instead of file?
@@ -332,5 +247,4 @@
                         raise ValueError(f'{local_file_path} is not a file or directory.')
                 self.log.info(f"transfer finished")
                 subprocess.kill()
-                retry_num += 1
->>>>>>> b14eb689
+                retry_num += 1