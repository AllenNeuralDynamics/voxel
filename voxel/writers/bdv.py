--- conflicted
+++ resolved
@@ -53,66 +53,9 @@
         self.affine_scale_dict = dict()
         self.affine_shift_dict = dict()
 
-<<<<<<< HEAD
     @property
     def theta_deg(self):
         """Get theta value of the writer.
-=======
-    @DeliminatedProperty(minimum=0, maximum=100)
-    def signal_progress_percent(self):
-        # convert to %
-        self.log.info(f"Progress [%]: {self._progress.value * 100}")
-        return self._progress.value * 100
-
-    @property
-    def x_voxel_size_um(self):
-        return self._x_voxel_size_um_um
-
-    @x_voxel_size_um.setter
-    def x_voxel_size_um(self, x_voxel_size_um: float):
-        self.log.info(f"setting x voxel size to: {x_voxel_size_um} [um]")
-        self._x_voxel_size_um_um = x_voxel_size_um
-
-    @property
-    def y_voxel_size_um(self):
-        return self._y_voxel_size_um_um
-
-    @y_voxel_size_um.setter
-    def y_voxel_size_um(self, y_voxel_size_um: float):
-        self.log.info(f"setting y voxel size to: {y_voxel_size_um} [um]")
-        self._y_voxel_size_um_um = y_voxel_size_um
-
-    @property
-    def z_voxel_size_um(self):
-        return self._z_voxel_size_um_um
-
-    @z_voxel_size_um.setter
-    def z_voxel_size_um(self, z_voxel_size_um: float):
-        self.log.info(f"setting z voxel size to: {z_voxel_size_um} [um]")
-        self._z_voxel_size_um_um = z_voxel_size_um
-
-    @property
-    def x_position_mm(self):
-        return self._x_position_mm
-
-    @x_position_mm.setter
-    def x_position_mm(self, x_position_mm: float):
-        self.log.info(f"setting x position to: {x_position_mm} [mm]")
-        self._x_position_mm = x_position_mm
-
-    @property
-    def y_position_mm(self):
-        return self._y_position_mm
-
-    @y_position_mm.setter
-    def y_position_mm(self, y_position_mm: float):
-        self.log.info(f"setting y position to: {y_position_mm} [mm]")
-        self._y_position_mm = y_position_mm
-
-    @property
-    def z_position_mm(self):
-        return self._z_position_mm
->>>>>>> 03b0e9ae
 
         :return: Theta value in deg
         :rtype: float
