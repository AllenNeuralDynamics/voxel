import logging
import os
import sys
from ctypes import c_wchar
from math import ceil
from multiprocessing import Array, Process
from multiprocessing.shared_memory import SharedMemory
from pathlib import Path
from time import perf_counter, sleep

import numpy as np
import tifffile

from voxel.descriptors.deliminated_property import DeliminatedProperty
from voxel.writers.base import BaseWriter

CHUNK_COUNT_PX = 64

COMPRESSION_TYPES = {"none": "none"}


class TiffWriter(BaseWriter):
    """
    Voxel driver for the Tiff writer.

<<<<<<< HEAD
    Writer will save data to the following location
=======
class Writer(BaseWriter):
    def __init__(self, path: str):
        super().__init__()
        self.log = logging.getLogger(f"{__name__}.{self.__class__.__name__}")
        self._path = Path(path)
        self._color = None
        self._channel = None
        self._filename = None
        self._acquisition_name = None
        self._data_type = "uint16"
        self._compression = COMPRESSION_TYPES["none"]
        self._row_count_px = None
        self._colum_count_px = None
        self._frame_count_px = None
        self._z_position_mm = None
        self._y_position_mm = None
        self._x_position_mm = None
        self._z_voxel_size_um = None
        self._y_voxel_size_um = None
        self._x_voxel_size_um = None
        # share double value to update inside process
        self._progress = Value("d", 0.0)
        # share queue for passing logs out of process
        self._log_queue = Queue()
        # Opinioated decision on chunking dimension order
        self.chunk_dim_order = ("z", "y", "x")
        # Flow control attributes to synchronize inter-process communication.
        self.done_reading = Event()
        self.done_reading.set()  # Set after processing all data in shared mem.
        self.deallocating = Event()

    @DeliminatedProperty(minimum=0, maximum=100)
    def signal_progress_percent(self):
        # convert to %
        self.log.info(f"Progress [%]: {self._progress.value * 100}")
        return self._progress.value * 100

    @property
    def x_voxel_size_um(self):
        return self._x_voxel_size_um_um

    @x_voxel_size_um.setter
    def x_voxel_size_um(self, x_voxel_size_um: float):
        self.log.info(f"setting x voxel size to: {x_voxel_size_um} [um]")
        self._x_voxel_size_um_um = x_voxel_size_um

    @property
    def y_voxel_size_um(self):
        return self._y_voxel_size_um_um
>>>>>>> 03b0e9ae

    path\\acquisition_name\\filename.tiff

    :param path: Path for the data writer
    :type path: str
    """

    def __init__(self, path: str):
        super().__init__(path)

    @property
    def frame_count_px(self):
        """Get the number of frames in the writer.

        :return: Frame number in pixels
        :rtype: int
        """

        return self._frame_count_px_px

    @frame_count_px.setter
    def frame_count_px(self, frame_count_px: int):
        """Set the number of frames in the writer.

        :param value: Frame number in pixels
        :type value: int
        """

        self.log.info(f"setting frame count to: {frame_count_px} [px]")
        self._frame_count_px_px = frame_count_px

    @property
    def chunk_count_px(self):
        """Get the chunk count in pixels

        :return: Chunk count in pixels
        :rtype: int
        """

        return CHUNK_COUNT_PX

    @property
    def compression(self):
        """Get the compression codec of the writer.

        :return: Compression codec
        :rtype: str
        """

        return next(
            key
            for key, value in COMPRESSION_TYPES.items()
            if value == self._compression
        )

    @compression.setter
    def compression(self, compression: str):
        """Set the compression codec of the writer.

        :param value: Compression codec
        * **none**
        :type value: str
        """

        valid = list(COMPRESSION_TYPES.keys())
        if compression not in valid:
            raise ValueError("compression type must be one of %r." % valid)
        self.log.info(f"setting compression mode to: {compression}")
        self._compression = COMPRESSION_TYPES[compression]

    @property
    def filename(self):
        """
        The base filename of file writer.

        :return: The base filename
        :rtype: str
        """

        return self._filename

    @filename.setter
    def filename(self, filename: str):
        """
        The base filename of file writer.

        :param value: The base filename
        :type value: str
        """

        self._filename = filename if filename.endswith(".tiff") else f"{filename}.tiff"
        self.log.info(f"setting filename to: {filename}")

    def prepare(self):
        """
        Prepare the writer.
        """

        self.log.info(f"{self._filename}: intializing writer.")
        # Specs for reconstructing the shared memory object.
        self._shm_name = Array(c_wchar, 32)  # hidden and exposed via property.
        # opinioated decision on chunking dimension order
        chunk_dim_order = ("z", "y", "x")
        # This is almost always going to be: (chunk_size, rows, columns).
        chunk_shape_map = {
            "x": self._column_count_px,
            "y": self._row_count_px,
            "z": CHUNK_COUNT_PX,
        }
        shm_shape = [chunk_shape_map[x] for x in chunk_dim_order]
        shm_nbytes = int(
            np.prod(shm_shape, dtype=np.int64) * np.dtype(self._data_type).itemsize
        )
        self._process = Process(
            target=self._run,
            args=(shm_shape, shm_nbytes, self._progress, self._log_queue),
        )

    def _run(self, shm_shape, shm_nbytes, shared_progress, shared_log_queue):
        """
        Main run function of the Tiff writer.

        :param shm_shape: Shared memory address shape
        :type shm_shape: list
        :param shm_nbytes: Shared memory address bytes
        :type shm_nbytes: int
        :param shared_progress: Shared progress value of the writer
        :type shared_progress: multiprocessing.Value
        :param shared_log_queue: Shared queue for passing log statements
        :type shared_log_queue: multiprocessing.Queue
        """
        # internal logger for process
        logger = logging.getLogger(f"{__name__}.{self.__class__.__name__}")
        fmt = "%(asctime)s.%(msecs)03d %(levelname)s %(name)s: %(message)s"
        datefmt = "%Y-%m-%d,%H:%M:%S"
        log_formatter = logging.Formatter(fmt=fmt, datefmt=datefmt)
        log_handler = logging.StreamHandler(sys.stdout)
        log_handler.setFormatter(log_formatter)
        logger.addHandler(log_handler)
        filepath = Path(self._path, self._acquisition_name, self._filename).absolute()

        writer = tifffile.TiffWriter(filepath, bigtiff=True)

        metadata = {
            "axes": "ZYX",
            "PhysicalSizeX": self._x_voxel_size_um,
            "PhysicalSizeXUnit": "um",
            "PhysicalSizeY": self._y_voxel_size_um,
            "PhysicalSizeYUnit": "um",
            "PhysicalSizeZ": self._z_voxel_size_um,
            "PhysicalSizeZUnit": "um",
            "Channel": {"Name": [self._channel]},
            "Plane": {
                "PositionX": self._x_position_mm,
                "PositionXUnit": "um",
                "PositionY": self._y_position_mm,
                "PositionYUnit": "um",
                "PositionZ": self._z_position_mm,
                "PositionZUnit": "um",
            },
        }

        chunk_total = ceil(self._frame_count_px_px / CHUNK_COUNT_PX)
        for chunk_num in range(chunk_total):
            # Wait for new data.
            while self.done_reading.is_set():
                sleep(0.001)
            # Attach a reference to the data from shared memory.
            shm = SharedMemory(self.shm_name, create=False, size=shm_nbytes)
            frames = np.ndarray(shm_shape, self._data_type, buffer=shm.buf)
            shared_log_queue.put(
                f"{self._filename}: writing chunk "
                f"{chunk_num+1}/{chunk_total} of size {frames.shape}."
            )
            start_time = perf_counter()
            writer.write(data=frames, metadata=metadata, compression=self._compression)
            frames = None
            shared_log_queue.put(
                f"{self._filename}: writing chunk took "
                f"{perf_counter() - start_time:.3f} [s]"
            )
            shm.close()
            self.done_reading.set()
            shared_progress.value = (chunk_num + 1) / chunk_total

        # Wait for file writing to finish.
        if shared_progress.value < 1.0:
            shared_log_queue.put(
                f"{self._filename}: waiting for data writing to complete for "
                f"{self._filename}. "
                f"current progress is {100*shared_progress.value:.1f}%."
            )
        while shared_progress.value < 1.0:
            sleep(0.5)
            shared_log_queue.put(
                f"{self._filename}: waiting for data writing to complete for "
                f"{self._filename}. "
                f"current progress is {100*shared_progress.value:.1f}%."
            )

        writer.close()

    def delete_files(self):
        filepath = Path(self._path, self._acquisition_name, self._filename).absolute()
        os.remove(filepath)<|MERGE_RESOLUTION|>--- conflicted
+++ resolved
@@ -22,60 +22,6 @@
 class TiffWriter(BaseWriter):
     """
     Voxel driver for the Tiff writer.
-
-<<<<<<< HEAD
-    Writer will save data to the following location
-=======
-class Writer(BaseWriter):
-    def __init__(self, path: str):
-        super().__init__()
-        self.log = logging.getLogger(f"{__name__}.{self.__class__.__name__}")
-        self._path = Path(path)
-        self._color = None
-        self._channel = None
-        self._filename = None
-        self._acquisition_name = None
-        self._data_type = "uint16"
-        self._compression = COMPRESSION_TYPES["none"]
-        self._row_count_px = None
-        self._colum_count_px = None
-        self._frame_count_px = None
-        self._z_position_mm = None
-        self._y_position_mm = None
-        self._x_position_mm = None
-        self._z_voxel_size_um = None
-        self._y_voxel_size_um = None
-        self._x_voxel_size_um = None
-        # share double value to update inside process
-        self._progress = Value("d", 0.0)
-        # share queue for passing logs out of process
-        self._log_queue = Queue()
-        # Opinioated decision on chunking dimension order
-        self.chunk_dim_order = ("z", "y", "x")
-        # Flow control attributes to synchronize inter-process communication.
-        self.done_reading = Event()
-        self.done_reading.set()  # Set after processing all data in shared mem.
-        self.deallocating = Event()
-
-    @DeliminatedProperty(minimum=0, maximum=100)
-    def signal_progress_percent(self):
-        # convert to %
-        self.log.info(f"Progress [%]: {self._progress.value * 100}")
-        return self._progress.value * 100
-
-    @property
-    def x_voxel_size_um(self):
-        return self._x_voxel_size_um_um
-
-    @x_voxel_size_um.setter
-    def x_voxel_size_um(self, x_voxel_size_um: float):
-        self.log.info(f"setting x voxel size to: {x_voxel_size_um} [um]")
-        self._x_voxel_size_um_um = x_voxel_size_um
-
-    @property
-    def y_voxel_size_um(self):
-        return self._y_voxel_size_um_um
->>>>>>> 03b0e9ae
 
     path\\acquisition_name\\filename.tiff
 
