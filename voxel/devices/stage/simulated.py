--- conflicted
+++ resolved
@@ -146,10 +146,7 @@
             if hardware_axis not in self._stage_axes:
                 raise ValueError(
                     f"instrument axis = {instrument_axis}, hardware_axis = {hardware_axis} is not a valid axis.")
-<<<<<<< HEAD
+
         self._joystick_mapping = joystick_mapping
     def close(self):
         pass
-=======
-        self._joystick_mapping = joystick_mapping
->>>>>>> 599c1aa1
