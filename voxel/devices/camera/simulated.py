import logging
import numpy
import time
from multiprocessing import Process, Queue, Event
from voxel.devices.camera.base import BaseCamera
from voxel.processes.gpu.downsample_2d import DownSample2D
from threading import Thread

BUFFER_SIZE_FRAMES = 8
MIN_WIDTH_PX = 64    
MAX_WIDTH_PX = 14192
DIVISIBLE_WIDTH_PX = 16
MIN_HEIGHT_PX = 2
MAX_HEIGHT_PX = 10640
DIVISIBLE_HEIGHT_PX = 1
MIN_EXPOSURE_TIME_MS = 0.001
MAX_EXPOSURE_TIME_MS = 6e4

BINNING = {
    1: 1,
    2: 2,
    4: 4
}

PIXEL_TYPES = {
    "mono8":  "uint8",
    "mono16": "uint16"
}

LINE_INTERVALS_US = {
    "mono8":  5.00,
    "mono16": 5.00
}

TRIGGERS = {
    "mode": {
        "on": "On",
        "off": "Off",
    },
    "source": {
        "internal": "None",
        "external": "Line0",
    },
    "polarity": {
        "rising": "RisingEdge",
        "falling": "FallingEdge",
    }
}

class Camera(BaseCamera):

    def __init__(self, id):

        self.log = logging.getLogger(f"{__name__}.{self.__class__.__name__}")
        self.id = id
        self.terminate_frame_grab = Event()
        self.terminate_frame_grab.clear()
        self._pixel_type = "mono16"
        self._line_interval_us = LINE_INTERVALS_US[self._pixel_type]
        self._exposure_time_ms = 10
        self._width_px = MAX_WIDTH_PX
        self._height_px = MAX_HEIGHT_PX
        self._width_offset_px = 0
        self._height_offset_px = 0
        self._binning = 1
        self._trigger = {'mode':'on',
                         'source': 'internal',
                         'polarity':'rising'}

    @property
    def exposure_time_ms(self):
        return self._exposure_time_ms

    @exposure_time_ms.setter
    def exposure_time_ms(self, exposure_time_ms: float):

        if exposure_time_ms < MIN_EXPOSURE_TIME_MS or \
           exposure_time_ms > MAX_EXPOSURE_TIME_MS:
            self.log.error(f"exposure time must be >{MIN_EXPOSURE_TIME_MS} ms \
                             and <{MAX_EXPOSURE_TIME_MS} ms")
            raise ValueError(f"exposure time must be >{MIN_EXPOSURE_TIME_MS} ms \
                             and <{MAX_EXPOSURE_TIME_MS} ms")

        # Note: round ms to nearest us
        self._exposure_time_ms = exposure_time_ms
        self.log.info(f"exposure time set to: {exposure_time_ms} ms")

    @property
    def roi(self):
        return {'width_px': self._width_px,
                'height_px': self._height_px,
                'width_offset_px': self._width_offset_px,
                'height_offest_px': self._height_offset_px}

    @roi.setter
    def roi(self, roi: dict):

        width_px = roi['width_px']
        height_px = roi['height_px']

        sensor_height_px = MAX_HEIGHT_PX
        sensor_width_px = MAX_WIDTH_PX

        if height_px < MIN_WIDTH_PX or \
           (height_px % DIVISIBLE_HEIGHT_PX) != 0 or \
           height_px > MAX_HEIGHT_PX:
            self.log.error(f"Height must be >{MIN_HEIGHT_PX} px, \
                             <{MAX_HEIGHT_PX} px, \
                             and a multiple of {DIVISIBLE_HEIGHT_PX} px!")
            raise ValueError(f"Height must be >{MIN_HEIGHT_PX} px, \
                             <{MAX_HEIGHT_PX} px, \
                             and a multiple of {DIVISIBLE_HEIGHT_PX} px!")

        if width_px < MIN_WIDTH_PX or \
           (width_px % DIVISIBLE_WIDTH_PX) != 0 or \
           width_px > MAX_WIDTH_PX:
            self.log.error(f"Width must be >{MIN_WIDTH_PX} px, \
                             <{MAX_WIDTH_PX}, \
                            and a multiple of {DIVISIBLE_WIDTH_PX} px!")
            raise ValueError(f"Width must be >{MIN_WIDTH_PX} px, \
                             <{MAX_WIDTH_PX}, \
                            and a multiple of {DIVISIBLE_WIDTH_PX} px!")

        # width offset must be a multiple of the divisible width in px
        centered_width_offset_px = round((sensor_width_px/2 - width_px/2)/DIVISIBLE_WIDTH_PX)*DIVISIBLE_WIDTH_PX  
        # Height offset must be a multiple of the divisible height in px
        centered_height_offset_px = round((sensor_height_px/2 - height_px/2)/DIVISIBLE_HEIGHT_PX)*DIVISIBLE_HEIGHT_PX

        self._width_px = width_px
        self._height_px = height_px
        self._width_offset_px = centered_width_offset_px
        self._height_offset_px = centered_height_offset_px
        self.log.info(f"roi set to: {width_px} x {height_px} [width x height]")
        self.log.info(f"roi offset set to: {centered_width_offset_px} x {centered_height_offset_px} [width x height]")

    @property
    def trigger(self):
        return self._trigger

    @trigger.setter
    def trigger(self, trigger: dict):

        mode = trigger['mode']
        source = trigger['source']
        polarity = trigger['polarity']

        valid_mode = list(TRIGGERS['mode'].keys())
        if mode not in valid_mode:
            raise ValueError("mode must be one of %r." % valid_mode)
        valid_source = list(TRIGGERS['source'].keys())
        if source not in valid_source:
            raise ValueError("source must be one of %r." % valid_source)
        valid_polarity = list(TRIGGERS['polarity'].keys())
        if polarity not in valid_polarity:
            raise ValueError("polarity must be one of %r." % valid_polarity)
        self._trigger = dict(trigger)

    @property
    def binning(self):
        return next(key for key, value in BINNING.items() if value == self._binning)

    @binning.setter
    def binning(self, binning: str):
        valid_binning = list(BINNING.keys())
        if binning not in valid_binning:
            raise ValueError("binning must be one of %r." % valid_binning)
        self._binning = binning
        # initialize the downsampling in 2d
        self.gpu_binning = DownSample2D(binning=self._binning)

    @property
    def pixel_type(self):
        pixel_type = self._pixel_type
        # invert the dictionary and find the abstracted key to output
        return next(key for key, value in PIXEL_TYPES.items() if value == pixel_type)

    @pixel_type.setter
    def pixel_type(self, pixel_type_bits: str):
        valid = list(PIXEL_TYPES.keys())
        if pixel_type_bits not in valid:
            raise ValueError("pixel_type_bits must be one of %r." % valid)
        
        self._pixel_type = PIXEL_TYPES[pixel_type_bits]
        self._line_interval_us = LINE_INTERVALS_US[pixel_type_bits]
        self.log.info(f"pixel type set_to: {pixel_type_bits}")

    @property
    def line_interval_us(self):
        return self._line_interval_us

    @property
    def sensor_width_px(self):
        return MAX_WIDTH_PX

    @property
    def sensor_height_px(self):
        return MAX_HEIGHT_PX

    @property
    def frame_time_ms(self):
        return self.roi['height_px']*self._line_interval_us/1000+self._exposure_time_ms
    
    def prepare(self):
        self.log.info('simulated camera preparing...')
        # self.buffer = Queue(BUFFER_SIZE_FRAMES)  # buffer to store lastest image
        # above breaks other parts of code since self.buffer becomes a Queue object
        self.buffer = list()

    def start(self, frame_count: int = float('inf')):
        self.log.info('simulated camera starting...')
        self.thread = Thread(target=self.generate_frames, args=(frame_count,))
        self.thread.daemon = True
        self.thread.start()

    def stop(self):
        self.log.info('simulated camera stopping...')
        self.terminate_frame_grab.set()
        self.thread.join()
        self.terminate_frame_grab.clear()

    def grab_frame(self):
        while not self.buffer:
            time.sleep(0.01)
        image = self.buffer.pop(0)
        if self._binning > 1:
            return self.gpu_binning.run(image)
        else:
            return image

    def signal_acquisition_state(self):
        """return a dict with the state of the acquisition buffers"""
        state = {}
        state['Frame Index'] = self.frame
        state['Input Buffer Size'] = len(self.buffer)
        state['Output Buffer Size'] = BUFFER_SIZE_FRAMES - len(self.buffer)
         # number of underrun, i.e. dropped frames
        state['Dropped Frames'] = self.dropped_frames
        state['Data Rate [MB/s]'] = self.frame_rate*self._width_px*self._height_px*numpy.dtype(self._pixel_type).itemsize/self._binning**2/1e6
        state['Frame Rate [fps]'] = self.frame_rate
        self.log.info(f"id: {self.id}, "
                      f"frame: {state['Frame Index']}, "
                      f"input: {state['Input Buffer Size']}, "
                      f"output: {state['Output Buffer Size']}, "
                      f"dropped: {state['Dropped Frames']}, "
                      f"data rate: {state['Data Rate [MB/s]']:.2f} [MB/s], "
                      f"frame rate: {state['Frame Rate [fps]']:.2f} [fps].")
        return state

    def generate_frames(self, frame_count: int):
        self.frame = 0
        self.frame_rate = 0
        self.dropped_frames = 0
        # commenting out below, this breaks the current code
        # i = 1
        # while i <= frame_count and not self.terminate_frame_grab.is_set():
        i = 1
        frame_count = frame_count if frame_count is not None else 1
        while i <= frame_count and not self.terminate_frame_grab.is_set():
            start_time = time.time()
            column_count = self._width_px
            row_count = self._height_px
            image = numpy.random.randint(low=128, high=256, size=(row_count, column_count), dtype=self._pixel_type)
<<<<<<< HEAD
=======
            # image = numpy.zeros(shape=(row_count, column_count), dtype=PIXEL_TYPES[self._pixel_type])
>>>>>>> 8a006d4c
            while (time.time() - start_time) < self.frame_time_ms/1000:
                time.sleep(0.01)
            # commenting out queue for now
            # self.buffer.put(image)
            self.buffer.append(image)
            # self.frame += 1
            # end_time = time.time()
            # self.frame_rate = 1/(end_time - start_time)
            self.frame += 1
            i = i if frame_count is None else i+1
            end_time = time.time()
            self.frame_rate = 1/(end_time - start_time)

    def abort(self):
        self.terminate_frame_grab.set()
        self.thread.join()
        self.terminate_frame_grab.clear()<|MERGE_RESOLUTION|>--- conflicted
+++ resolved
@@ -260,10 +260,6 @@
             column_count = self._width_px
             row_count = self._height_px
             image = numpy.random.randint(low=128, high=256, size=(row_count, column_count), dtype=self._pixel_type)
-<<<<<<< HEAD
-=======
-            # image = numpy.zeros(shape=(row_count, column_count), dtype=PIXEL_TYPES[self._pixel_type])
->>>>>>> 8a006d4c
             while (time.time() - start_time) < self.frame_time_ms/1000:
                 time.sleep(0.01)
             # commenting out queue for now
