import logging
import numpy as np
import tifffile
from pathlib import Path
from voxel.devices.camera.base import VoxelCamera


class BackgroundCollection:

    def __init__(self, path: str):

        super().__init__()
        self.log = logging.getLogger(f"{__name__}.{self.__class__.__name__}")
        self._path = Path(path)
        self._frame_count_px_px = 1
        self._filename = None
        self._acquisition_name = Path()
        self._data_type = None

    @property
    def frame_count_px(self):
        return self._frame_count_px_px

    @frame_count_px.setter
    def frame_count_px(self, frame_count_px: int):
        self._frame_count_px_px = frame_count_px

    @property
    def data_type(self):
        return self._data_type

    @data_type.setter
    def data_type(self, data_type: np.unsignedinteger):
        self.log.info(f'setting data type to: {data_type}')
        self._data_type = data_type

    @property
    def path(self):
        return self._path

    @path.setter
    def path(self, path: str):
        self._path = Path(path)
        self.log.info(f'setting path to: {path}')

    @property
    def acquisition_name(self):
        return self._acquisition_name

    @acquisition_name.setter
    def acquisition_name(self, acquisition_name: str):
        self._acquisition_name = Path(acquisition_name)
        self.log.info(f'setting acquisition name to: {acquisition_name}')
        
    @property
    def filename(self):
        return self._filename

    @filename.setter
    def filename(self, filename: str):
        self._filename = filename.replace(".tiff","").replace(".tif", "") \
            if filename.endswith(".tiff") or filename.endswith(".tif") else f"{filename}"
        self.log.info(f'setting filename to: {filename}')

<<<<<<< HEAD
    def start(self, device: BaseCamera):
=======
    #TODO: Change to device so routine set up can be more routine hehe
    def start(self, device: VoxelCamera):
>>>>>>> c1038b22
        camera = device
        # store initial trigger mode
        trigger_dict = camera.trigger
        # turn trigger off
        trigger_dict['mode'] = 'off'
        camera.trigger = trigger_dict
        # prepare and start camera
        camera.prepare()
        camera.start()
<<<<<<< HEAD
        background_stack = np.zeros((self._frame_count_px_px, camera.height_px // camera.binning, camera.width_px // camera.binning), dtype=self._data_type)
=======
        background_stack = np.zeros((self._frame_count_px_px, camera.roi_height_px, camera.roi_width_px), dtype=self._data_type)
>>>>>>> c1038b22
        for frame in range(self._frame_count_px_px):
            background_stack[frame] = camera.grab_frame()
        # close writer and camera
        camera.stop()
        # reset the trigger
        trigger_dict['mode'] = 'on'
        camera.trigger = trigger_dict
        # average and save the image
        background_image = np.median(background_stack, axis=0)
        tifffile.imwrite(Path(self.path, self._acquisition_name, f"{self.filename}.tiff"), background_image.astype(self._data_type))<|MERGE_RESOLUTION|>--- conflicted
+++ resolved
@@ -1,14 +1,15 @@
 import logging
+from pathlib import Path
+
 import numpy as np
 import tifffile
-from pathlib import Path
+
 from voxel.devices.camera.base import VoxelCamera
 
 
 class BackgroundCollection:
 
     def __init__(self, path: str):
-
         super().__init__()
         self.log = logging.getLogger(f"{__name__}.{self.__class__.__name__}")
         self._path = Path(path)
@@ -51,23 +52,19 @@
     def acquisition_name(self, acquisition_name: str):
         self._acquisition_name = Path(acquisition_name)
         self.log.info(f'setting acquisition name to: {acquisition_name}')
-        
+
     @property
     def filename(self):
         return self._filename
 
     @filename.setter
     def filename(self, filename: str):
-        self._filename = filename.replace(".tiff","").replace(".tif", "") \
+        self._filename = filename.replace(".tiff", "").replace(".tif", "") \
             if filename.endswith(".tiff") or filename.endswith(".tif") else f"{filename}"
         self.log.info(f'setting filename to: {filename}')
 
-<<<<<<< HEAD
-    def start(self, device: BaseCamera):
-=======
-    #TODO: Change to device so routine set up can be more routine hehe
+    # TODO: Change to device so routine set up can be more routine hehe
     def start(self, device: VoxelCamera):
->>>>>>> c1038b22
         camera = device
         # store initial trigger mode
         trigger_dict = camera.trigger
@@ -76,12 +73,9 @@
         camera.trigger = trigger_dict
         # prepare and start camera
         camera.prepare()
-        camera.start()
-<<<<<<< HEAD
-        background_stack = np.zeros((self._frame_count_px_px, camera.height_px // camera.binning, camera.width_px // camera.binning), dtype=self._data_type)
-=======
-        background_stack = np.zeros((self._frame_count_px_px, camera.roi_height_px, camera.roi_width_px), dtype=self._data_type)
->>>>>>> c1038b22
+        camera.start(int(float('inf')))
+        background_stack = np.zeros((self._frame_count_px_px, camera.frame_height_px, camera.frame_width_px),
+                                    dtype=self._data_type)
         for frame in range(self._frame_count_px_px):
             background_stack[frame] = camera.grab_frame()
         # close writer and camera
@@ -91,4 +85,5 @@
         camera.trigger = trigger_dict
         # average and save the image
         background_image = np.median(background_stack, axis=0)
-        tifffile.imwrite(Path(self.path, self._acquisition_name, f"{self.filename}.tiff"), background_image.astype(self._data_type))+        tifffile.imwrite(Path(self.path, self._acquisition_name, f"{self.filename}.tiff"),
+                         background_image.astype(self._data_type))