import numpy as np
import time
import threading
import logging
import sys
import shutil
import os
import subprocess
import platform
from ruamel.yaml import YAML
from pathlib import Path
from psutil import virtual_memory
from gputools import get_device
from voxel.instruments.instrument import Instrument
from voxel.writers.data_structures.shared_double_buffer import SharedDoubleBuffer
import inflection
import inspect

class Acquisition:

    def __init__(self, instrument: Instrument, config_filename: str, yaml_handler: YAML = None, log_level='INFO'):

        self.log = logging.getLogger(f"{__name__}.{self.__class__.__name__}")
        self.log.setLevel(log_level)

        # create yaml object to use when loading and dumping config
        self.yaml = yaml_handler if yaml_handler is not None else YAML()

        self.config_path = Path(config_filename)
        self.config = self.yaml.load(Path(self.config_path))

        self.instrument = instrument

        # initialize metadata attribute. NOT a dictionary since only one metadata class can exist in acquisition
        # TODO: Validation of config should check that metadata exists and only one
        self.metadata = self._construct_class(self.config['acquisition']['metadata'])
        self.acquisition_name = None    # initialize acquisition_name that will be populated at start of acquisition

        # initialize operations
        for operation_type, operation_dict in self.config['acquisition']['operations'].items():
            setattr(self, operation_type, dict())
            self._construct_operations(operation_type, operation_dict)

    def _load_class(self, driver: str, module: str, kwds: dict = dict()):
        """Load in device based on config. Expecting driver, module, and kwds input"""
        self.log.info(f'loading {driver}.{module}')
        __import__(driver)
        device_class = getattr(sys.modules[driver], module)
        return device_class(**kwds)

    def _setup_class(self, device: object, properties: dict):
        """Setup device based on properties dictionary
        :param device: device to be setup
        :param properties: dictionary of attributes, values to set according to config"""

        self.log.info(f'setting up {device}')
        # successively iterate through properties keys and if there is setter, set
        for key, value in properties.items():
            try:
                setattr(device, key, value)
            except (TypeError, AttributeError):
                self.log.info(f'{device} property {key} has no setter')

    def _construct_operations(self, device_name: str, operation_dictionary: dict):
        """Load and setup operations of an acquisition
        :param device_name: name of device which operation pertain to
        :param operation_dictionary: dictionary of operation pertaining to device"""

        for operation_name, operation_specs in operation_dictionary.items():
            operation_type = inflection.pluralize(operation_specs['type'])
            operation_object = self._construct_class(operation_specs)

            # create operation dictionary if it doesn't already exist and add operation to dictionary
            if not hasattr(self, operation_type):
                setattr(self, operation_type, {device_name: {}})
            elif not getattr(self, operation_type).get(device_name, False):
                getattr(self, operation_type)[device_name] = {}
            getattr(self, operation_type)[device_name][operation_name] = operation_object

    def _construct_class(self, class_specs: dict):
        """Construct a class object based on dictionary specifications
        :param """

        driver = class_specs['driver']
        module = class_specs['module']
        init = class_specs.get('init', {})
        class_object = self._load_class(driver, module, init)
        properties = class_specs.get('properties', {})
        self.log.info(f'constructing {driver}')
        self._setup_class(class_object, properties)

        return class_object

    @property
    def _acquisition_rate_hz(self):
        # use master device to determine theoretical instrument speed.
        # master device is last device in trigger tree
        master_device_name = self.instrument.master_device['name']
        master_device_type = self.instrument.master_device['type']
        # if camera, calculate acquisition rate based on frame time
        if master_device_type == 'camera':
            acquisition_rate_hz = 1.0 / (self.instrument.cameras[master_device_name].frame_time_ms / 1000)
        # if scanning stage, calculate acquisition rate based on speed and voxel size
        elif master_device_type == 'scanning stage':
            speed_mm_s = self.instrument.scanning_stages[master_device_name].speed_mm_s
            voxel_size_um = tile['voxel_size_um']
            acquisition_rate_hz = speed_mm_s / (voxel_size_um / 1000)
        # if daq, calculate based on task interval time
        elif master_device_type == 'daq':
            master_task = self.instrument.master_device['task']
            acquisition_rate_hz = 1.0 / self.instrument.daqs[master_device_name].task_time_s[master_task]
        # otherwise assertion, these are the only three supported master devices
        else:
            raise ValueError(f'master device type {master_device_type} is not supported.')
        return acquisition_rate_hz

    def run(self):
        """Run function. This method must be overwritten for each specific microscope"""

        self.acquisition_name = self.metadata.acquisition_name
        self._set_acquisition_name()
        self._verify_acquisition()
        self._create_directories()

    def _create_directories(self):
        """Using the latest metadata derived acquisition_name, correctly set writers and transfer and create
        directories if needed"""

        self.log.info(f'verifying local and external directories')

        # check if local directories exist and create if not
        for writer_dictionary in self.writers.values():
            for writer in writer_dictionary.values():
                local_path = Path(writer.path, self.acquisition_name)
                if not os.path.isdir(local_path):
                    os.makedirs(local_path)
        # check if external directories exist and create if not
        if hasattr(self, 'transfers'):
            for transfer_dictionary in self.transfers.values():
                for transfer in transfer_dictionary.values():
                    external_path = Path(transfer.external_path, self.acquisition_name)
                    if not os.path.isdir(external_path):
                        os.makedirs(external_path)

    def _set_acquisition_name(self):
        """Iterate through operations and set acquisition name if it has attr"""

        for device_name, operation_dict in self.config['acquisition']['operations'].items():
            for op_name, op_specs in operation_dict.items():
                op_type = inflection.pluralize(op_specs['type'])
                operation = getattr(self, op_type)[device_name][op_name]
                if hasattr(operation, 'acquisition_name'):
                    setattr(operation, 'acquisition_name', self.acquisition_name)

    def _verify_acquisition(self):

        self.log.info(f'verifying acquisition configuration')

        # check that there is an associated writer for each camera
        for camera_id, camera in self.instrument.cameras.items():
            if camera_id not in self.writers.keys():
                raise ValueError(f'no writer found for camera {camera_id}. check yaml files.')

        # check that files won't be overwritten if multiple writers/transfers per device
        for device_name, writers in self.writers.items():
            paths = [write.path for write in writers.values()]
            if len(paths) != len(set(paths)):
                raise ValueError(f'More than one operation for device {device_name} is writing to the same folder. '
                                 f'This will cause data to be overwritten.')
        # check that files won't be overwritten if multiple writers/transfers per device
        for device_name, transfers in getattr(self, 'transfers', {}).items():
            external_directories = [transfer.external_path for transfer in transfers.values()]
            if len(external_directories) != len(set(external_directories)):
                raise ValueError(f'More than one operation for device {device_name} is transferring to the same folder.'
                                 f' This will cause data to be overwritten.')

        # check tile parameters
        for tile in self.config['acquisition']['tiles']:
            position_axes = list(tile['position_mm'].keys())
            if position_axes.sort() != self.instrument.stage_axes.sort():
                raise ValueError(f'not all stage axes are defined for tile positions')
            tile_channel = tile['channel']
            if tile_channel not in self.instrument.channels:
                raise ValueError(f'channel {tile_channel} is not in {self.instrument.channels}')

    def _frame_size_mb(self, camera_id: str, writer_id: str):
        row_count_px = self.instrument.cameras[camera_id].height_px
        column_count_px = self.instrument.cameras[camera_id].width_px
        data_type = self.writers[camera_id][writer_id].data_type
        frame_size_mb = row_count_px * column_count_px * np.dtype(data_type).itemsize / 1024 ** 2
        return frame_size_mb

    def _pyramid_factor(self, levels: int):
        pyramid_factor = 0
        for level in range(levels):
            pyramid_factor += (1 / (2 ** level)) ** 3
        return pyramid_factor

    def _check_compression_ratio(self, camera_id: str, writer_id: str):
        self.log.info(f'estimating acquisition compression ratio')
        # get the correct camera and writer
        camera = self.instrument.cameras[camera_id]
        writer = self.writers[camera_id][writer_id]
        if writer.compression != 'none':
            # store initial trigger mode
            initial_trigger = camera.trigger
            # turn trigger off
            new_trigger = initial_trigger
            new_trigger['mode'] = 'off'
            camera.trigger = new_trigger

            # prepare the writer
            writer.row_count_px = camera.height_px
            writer.column_count_px = camera.width_px
            writer.frame_count_px = writer.chunk_count_px
            writer.filename = 'compression_ratio_test'

            chunk_size = writer.chunk_count_px
            chunk_lock = threading.Lock()
            img_buffer = SharedDoubleBuffer((chunk_size, camera.height_px, camera.width_px),
                                            dtype=writer.data_type)

            # set up and start writer and camera
            writer.prepare()
            camera.prepare()
            writer.start()
            camera.start()

            frame_index = 0
            for frame_index in range(writer.chunk_count_px):
                # grab camera frame

                current_frame = camera.grab_frame()
                # put into image buffer
                img_buffer.write_buf[frame_index] = current_frame
                frame_index += 1

            while not writer.done_reading.is_set():
                time.sleep(0.001)

            with chunk_lock:
                img_buffer.toggle_buffers()
                if writer.path is not None:
                    writer.shm_name = \
                        img_buffer.read_buf_mem_name
                    writer.done_reading.clear()

                    # close writer and camera
            writer.wait_to_finish()
            camera.stop()

            # reset the trigger
            camera.trigger = initial_trigger

            # clean up the image buffer
            img_buffer.close_and_unlink()
            del img_buffer

            # check the compressed file size
            filepath = str((writer.path / Path(f"{writer.filename}")).absolute())
            compressed_file_size_mb = os.stat(filepath).st_size / (1024 ** 2)
            # calculate the raw file size
            frame_size_mb = self._frame_size_mb(camera_id, writer_id)
            # get pyramid factor
            pyramid_factor = self._pyramid_factor(levels=3)
            raw_file_size_mb = frame_size_mb * writer.frame_count_px * pyramid_factor
            # calculate the compression ratio
            compression_ratio = raw_file_size_mb / compressed_file_size_mb
            # delete the files
            writer.delete_files()
        else:
            compression_ratio = 1.0
        self.log.info(f'compression ratio for camera: {camera_id} writer: {writer_id} ~ {compression_ratio:.1f}')
        return compression_ratio

    def check_local_acquisition_disk_space(self):
        """Checks local and ext disk space before scan to see if disk has enough space scan
        """
        self.log.info(f"checking total local storage directory space")
        drives = dict()
        for camera_id, camera in self.instrument.cameras.items():
            data_size_gb = 0
            for writer_id, writer in self.writers[camera_id].items():
                # if windows
                if platform.system() == 'Windows':
                    local_drive = os.path.splitdrive(writer.path)[0]
                # if unix
                else:
                    abs_path = os.path.abspath(writer.path)
                    # TODO FIX THIS, SYNTAX FOR UNIX DRIVES?
                    local_drive = '/'
                for tile in self.config['acquisition']['tiles']:
                    frame_size_mb = self._frame_size_mb(camera_id, writer_id)
                    frame_count_px = tile['steps']
                    data_size_gb += frame_count_px * frame_size_mb / 1024
                drives.setdefault(local_drive, []).append(data_size_gb)

        for drive in drives:
            required_size_gb = sum(drives[drive])
            self.log.info(f'required disk space = {required_size_gb:.1f} [GB] on drive {drive}')
            free_size_gb = shutil.disk_usage(drive).free / 1024 ** 3
            if data_size_gb >= free_size_gb:
                self.log.error(f"only {free_size_gb:.1f} available on drive: {drive}")
                raise ValueError(f"only {free_size_gb:.1f} available on drive: {drive}")
            else:
                self.log.info(f'available disk space = {free_size_gb:.1f} [GB] on drive {drive}')

    def check_external_acquisition_disk_space(self):
        """Checks local and ext disk space before scan to see if disk has enough space scan
        """
        self.log.info(f"checking total external storage directory space")
        if self.transfers:
            drives = dict()
            for camera_id, camera in self.instrument.cameras.items():
                for transfer_id, transfer in self.transfers[camera_id].items():
                    for writer_id, writer in self.writers[camera_id].items():
                        data_size_gb = 0
                        # if windows
                        if platform.system() == 'Windows':
                            external_drive = os.path.splitdrive(transfer.external_path)[0]
                        # if unix
                        else:
                            abs_path = os.path.abspath(transfer.external_path)
                            # TODO FIX THIS, SYNTAX FOR UNIX DRIVES?
                            external_drive = '/'
                        for tile in self.config['acquisition']['tiles']:
                            frame_size_mb = self._frame_size_mb(camera_id, writer_id)
                            frame_count_px = tile['steps']
                            data_size_gb += frame_count_px * frame_size_mb / 1024
                        drives.setdefault(external_drive, []).append(data_size_gb)
            for drive in drives:
                required_size_gb = sum(drives[drive])
                self.log.info(f'required disk space = {required_size_gb:.1f} [GB] on drive {drive}')
                free_size_gb = shutil.disk_usage(drive).free / 1024 ** 3
                if data_size_gb >= free_size_gb:
                    self.log.error(f"only {free_size_gb:.1f} available on drive: {drive}")
                    raise ValueError(f"only {free_size_gb:.1f} available on drive: {drive}")
                else:
                    self.log.info(f'available disk space = {free_size_gb:.1f} [GB] on drive {drive}')
        else:
            raise ValueError(f'no transfers configured. check yaml files.')

    def check_local_tile_disk_space(self, tile: dict):
        """Checks local and ext disk space before scan to see if disk has enough space scan
        """
        self.log.info(f"checking local storage directory space for next tile")
        drives = dict()
        data_size_gb = 0
        for camera_id, camera in self.instrument.cameras.items():
            for writer_id, writer in self.writers[camera_id].items():
<<<<<<< HEAD
=======
                data_size_gb = 0
>>>>>>> 114a31c7
                # if windows
                if platform.system() == 'Windows':
                    local_drive = os.path.splitdrive(writer.path)[0]
                # if unix
                else:
<<<<<<< HEAD
                    abs_path = os.path.abspath(writer.path)
=======
                    abs_path = os.path.abspath(self.writer.path)
>>>>>>> 114a31c7
                    local_drive = '/'

                frame_size_mb = self._frame_size_mb(camera_id, writer_id)
                frame_count_px = tile['steps']
                data_size_gb += frame_count_px * frame_size_mb / 1024

                drives.setdefault(local_drive, []).append(data_size_gb)

        for drive in drives:
            required_size_gb = sum(drives[drive])
            self.log.info(f'required disk space = {required_size_gb:.1f} [GB] on drive {drive}')
            free_size_gb = shutil.disk_usage(drive).free / 1024 ** 3
            if data_size_gb >= free_size_gb:
                self.log.error(f"only {free_size_gb:.1f} available on drive: {drive}")
<<<<<<< HEAD
                return False
            else:
                self.log.info(f'available disk space = {free_size_gb:.1f} [GB] on drive {drive}')
                return True
=======
                return False  # not enough local disk space
            else:
                self.log.info(f'available disk space = {free_size_gb:.1f} [GB] on drive {drive}')
                return True  # enough local disk space

>>>>>>> 114a31c7
    def check_external_tile_disk_space(self, tile: dict):
        """Checks local and ext disk space before scan to see if disk has enough space scan
        """
        self.log.info(f"checking external storage directory space for next tile")
        if self.transfers:
            drives = dict()
            for camera_id, camera in self.instrument.cameras.items():
                data_size_gb = 0
                # if windows
                if platform.system() == 'Windows':
                    external_drive = os.path.splitdrive(self.transfers[camera_id].external_path)[0]
                # if unix
                else:
                    abs_path = os.path.abspath(self.transfers[camera_id].external_path)
                    # TODO FIX THIS
                    external_drive = '/'
                frame_size_mb = self._frame_size_mb(camera_id)
                frame_count_px = tile['steps']
                data_size_gb += frame_count_px * frame_size_mb / 1024
                drives.setdefault(external_drive, []).append(data_size_gb)
            for drive in drives:
                required_size_gb = sum(drives[drive])
                self.log.info(f'required disk space = {required_size_gb:.1f} [GB] on drive {drive}')
                free_size_gb = shutil.disk_usage(drive).free / 1024 ** 3
                if data_size_gb >= free_size_gb:
                    self.log.error(f"only {free_size_gb:.1f} available on drive: {drive}")
                    raise ValueError(f"only {free_size_gb:.1f} available on drive: {drive}")
                else:
                    self.log.info(f'available disk space = {free_size_gb:.1f} [GB] on drive {drive}')
        else:
            raise ValueError(f'no transfers configured. check yaml files.')

    def check_write_speed(self, size='16Gb', bs='1M', direct=1, numjobs=1,
                          iodepth=1, runtime=0):
        """Check local read/write speeds to make sure it can keep up with acquisition

        :param size: Size of test file
        :param bs: Block size in bytes used for I/O units
        :param direct: Specifying buffered (0) or unbuffered (1) operation
        :param numjobs: Number of clones of this job. Each clone of job is spawned as an independent thread or process
        :param ioengine: Defines how the job issues I/O to the file
        :param iodepth: Number of I/O units to keep in flight against the file.
        :param runtime: Limit runtime. The test will run until it completes the configured I/O workload or until it has
                        run for this specified amount of time, whichever occurs first
        """
        self.log.info(f"checking write speed to local and external directories")
        # windows ioengine
        if platform.system() == 'Windows':
            ioengine = 'windowsaio'
        # unix ioengine
        else:
            ioengine = 'posixaio'

        drives = dict()
        camera_speed_mb_s = dict()

        # loop over cameras and see where they are acquiring data
        for camera_id, camera in self.instrument.cameras.items():
            for writer_id, writer in self.writers[camera_id].items():
                # check the compression ratio for this camera
                compression_ratio = self._check_compression_ratio(camera_id, writer_id)
                # grab the frame size and acquisition rate
                frame_size_mb = self._frame_size_mb(camera_id, writer_id)
                acquisition_rate_hz = self._acquisition_rate_hz
                local_path = writer.path
                # strip drive letters from paths so that we can combine
                # cameras acquiring to the same drives
                if platform.system() == 'Windows':
                    local_drive_letter = os.path.splitdrive(local_path)[0]
                # if unix
                else:
                    # TODO FIX THIS -> what is syntax for unix drives?
                    local_abs_path = os.path.abspath(local_path)
                    local_drive_letter = '/'
                # add into drives dictionary append to list if same drive letter
                drives.setdefault(local_drive_letter, []).append(local_path)
                camera_speed_mb_s.setdefault(local_drive_letter, []).append(
                    acquisition_rate_hz * frame_size_mb / compression_ratio)
                if self.transfers:
                    for transfer_id, transfer in self.transfers[camera_id].items():
                        external_path = transfer.external_path
                        # strip drive letters from paths so that we can combine
                        # cameras acquiring to the same drives
                        if platform.system() == 'Windows':
                            external_drive_letter = os.path.splitdrive(local_path)[0]
                        # if unix
                        else:
                            # TODO FIX THIS -> what is syntax for unix drives?
                            external_abs_path = os.path.abspath(local_path)
                            external_drive_letter = '/'
                        # add into drives dictionary append to list if same drive letter
                        drives.setdefault(external_drive_letter, []).append(external_path)
                        camera_speed_mb_s.setdefault(external_drive_letter, []).append(
                            acquisition_rate_hz * frame_size_mb)

        for drive in drives:
            # if more than one stream on this drive, just test the first directory location
            local_path = drives[drive][0]
            test_filename = Path(f'{local_path}/iotest')
            f = open(test_filename, 'a')  # Create empty file to check reading/writing speed
            f.close()
            try:
                output = subprocess.check_output(
                    fr'fio --name=test --filename={test_filename} --size={size} --rw=write --bs={bs} '
                    fr'--direct={direct} --numjobs={numjobs} --ioengine={ioengine} --iodepth={iodepth} '
                    fr'--runtime={runtime} --startdelay=0 --thread --group_reporting', shell=True)
                out = str(output)
                # Converting MiB to MB = (10**6/2**20)
                write_speed_mb_s = round(
                    float(out[out.find('BW=') + len('BW='):out.find('MiB/s')]) / (10 ** 6 / 2 ** 20))

                total_speed_mb_s = sum(camera_speed_mb_s[drive])
                # check if drive write speed exceeds the sum of all cameras streaming to this drive
                if write_speed_mb_s < total_speed_mb_s:
                    self.log.warning(f'write speed too slow on drive {drive}')
                    raise ValueError(f'write speed too slow on drive {drive}')

                self.log.info(f'available write speed = {write_speed_mb_s:.1f} [MB/sec] to directory {drive}')
                self.log.info(f'required write speed = {total_speed_mb_s:.1f} [MB/sec] to directory {drive}')

            except subprocess.CalledProcessError:
                self.log.warning('fios not installed on computer. Cannot verify read/write speed')
            finally:
                # Delete test file
                os.remove(test_filename)

    def check_system_memory(self):
        """Make sure this machine can image under the specified configuration.

        :param channel_count: the number of channels we want to image with.
        :param mem_chunk: the number of images to hold in one chunk for
            compression
        :raises MemoryError:
        """
        self.log.info(f"checking available system memory")
        # Calculate double buffer size for all channels.
        memory_gb = 0
        for camera_id, camera in self.instrument.cameras.items():
            for writer_id, writer in self.writers[camera_id].items():
                chunk_count_px = writer.chunk_count_px
                # factor of 2 for concurrent chunks being written/read
                frame_size_mb = self._frame_size_mb(camera_id, writer_id)
                memory_gb += 2 * chunk_count_px * frame_size_mb / 1024

        free_memory_gb = virtual_memory()[1] / 1024 ** 3

        self.log.info(f'required RAM = {memory_gb:.1f} [GB]')
        self.log.info(f'available RAM = {free_memory_gb:.1f} [GB]')

        if free_memory_gb < memory_gb:
            raise MemoryError('system does not have enough memory to run')

    def check_gpu_memory(self):
        # check GPU resources for downscaling
        memory_gb = 0
        for camera_id, camera in self.instrument.cameras.items():
            for writer_id, writer in self.writers[camera_id].items():
                chunk_count_px = writer.chunk_count_px
            # factor of 2 for concurrent chunks being written/read
            frame_size_mb = self._frame_size_mb(camera_id, writer_id)
            memory_gb += 2 * chunk_count_px * frame_size_mb / 1024
        # TODO, SHOULD WE USE SOMETHING BESIDES GPUTOOLS TO CHECK GPU MEMORY?
        total_gpu_memory_gb = get_device().get_info('MAX_MEM_ALLOC_SIZE') / 1024 ** 3
        self.log.info(f'required GPU RAM = {memory_gb:.1f} [GB]')
        self.log.info(f'available GPU RAM = {total_gpu_memory_gb:.1f} [GB]')
        if memory_gb >= total_gpu_memory_gb:
            raise ValueError(f'{memory_gb} [GB] \
                                GPU RAM requested but only \
                                {total_gpu_memory_gb} [GB] available')

    def update_current_state_config(self):
        """Capture current state of instrument in config form"""

        # update properties of operations
        for device_name, op_dict in self.config['acquisition']['operations'].items():
            for op_name, op_specs in op_dict.items():
                op = getattr(self, inflection.pluralize(op_specs['type']))[device_name][op_name]
                op_specs['properties'] = self._collect_properties(op)
        # update properties of metadata
        self.config['acquisition']['metadata']['properties'] = self._collect_properties(self.metadata)

    @staticmethod
    def _collect_properties(obj: object):
        """Scan through object and return dictionary of properties
        :param obj: object to find properties from """

        properties = {}
        for attr_name in dir(obj):
            attr = getattr(type(obj), attr_name, None)
            if isinstance(attr, property) or isinstance(inspect.unwrap(attr), property):
                properties[attr_name] = getattr(obj, attr_name)
        return properties

    def save_config(self, path: Path):
        """Save current config to path provided
        :param path: path to save config to"""

        with path.open("w") as f:
            self.yaml.dump(self.config, f)

    def stop_acquisition(self):
        """Method to force quit acquisition by raising error"""
        raise RuntimeError

    def close(self):
        """Close functionality"""
        pass<|MERGE_RESOLUTION|>--- conflicted
+++ resolved
@@ -348,20 +348,12 @@
         data_size_gb = 0
         for camera_id, camera in self.instrument.cameras.items():
             for writer_id, writer in self.writers[camera_id].items():
-<<<<<<< HEAD
-=======
-                data_size_gb = 0
->>>>>>> 114a31c7
                 # if windows
                 if platform.system() == 'Windows':
                     local_drive = os.path.splitdrive(writer.path)[0]
                 # if unix
                 else:
-<<<<<<< HEAD
                     abs_path = os.path.abspath(writer.path)
-=======
-                    abs_path = os.path.abspath(self.writer.path)
->>>>>>> 114a31c7
                     local_drive = '/'
 
                 frame_size_mb = self._frame_size_mb(camera_id, writer_id)
@@ -376,18 +368,11 @@
             free_size_gb = shutil.disk_usage(drive).free / 1024 ** 3
             if data_size_gb >= free_size_gb:
                 self.log.error(f"only {free_size_gb:.1f} available on drive: {drive}")
-<<<<<<< HEAD
                 return False
             else:
                 self.log.info(f'available disk space = {free_size_gb:.1f} [GB] on drive {drive}')
                 return True
-=======
-                return False  # not enough local disk space
-            else:
-                self.log.info(f'available disk space = {free_size_gb:.1f} [GB] on drive {drive}')
-                return True  # enough local disk space
-
->>>>>>> 114a31c7
+
     def check_external_tile_disk_space(self, tile: dict):
         """Checks local and ext disk space before scan to see if disk has enough space scan
         """
