import logging
import numpy
import time
<<<<<<< HEAD
from .base import BaseCamera
from multiprocessing import Process, Queue, Event
=======
from exa_spim_refactor.devices.camera.base import BaseCamera
from exa_spim_refactor.processes.gpu.downsample_2d import DownSample2D
from multiprocessing import Process
>>>>>>> 0f3d792b
from threading import Thread

BUFFER_SIZE_FRAMES = 8
MIN_WIDTH_PX = 64    
MAX_WIDTH_PX = 14192
DIVISIBLE_WIDTH_PX = 16
MIN_HEIGHT_PX = 2
MAX_HEIGHT_PX = 10640
DIVISIBLE_HEIGHT_PX = 1
MIN_EXPOSURE_TIME_MS = 0.001
MAX_EXPOSURE_TIME_MS = 6e4

BINNING = {
    1: 1,
    2: 2,
    4: 4
}

PIXEL_TYPES = {
    "mono8":  "uint8",
    "mono16": "uint16"
}

LINE_INTERVALS_US = {
    "mono8":  15.00,
    "mono16": 45.44
}

TRIGGERS = {
    "mode": {
        "on": "On",
        "off": "Off",
    },
    "source": {
        "internal": "None",
        "external": "Line0",
    },
    "polarity": {
        "rising": "RisingEdge",
        "falling": "FallingEdge",
    }
}

class Camera(BaseCamera):

    def __init__(self, id):

        self.log = logging.getLogger(f"{__name__}.{self.__class__.__name__}")
        self.id = id
<<<<<<< HEAD
        self.terminate_frame_grab = Event()
        self.terminate_frame_grab.clear()

        self.simulated_pixel_type = None
        self.simulated_line_interval_us = None
        self.simulated_exposure_time_ms = None
        self.simulated_width_px = None
        self.simulated_height_px = None
        self.simulated_width_offset_px = None
        self.simulated_height_offset_px = None
        self.simulated_trigger = {'mode':'on','source': 'internal', 'polarity':'rising'}
=======
        self._pixel_type = "mono16"
        self._line_interval_us = LINE_INTERVALS_US[self._pixel_type]
        self._exposure_time_ms = 10
        self._width_px = MAX_WIDTH_PX
        self._height_px = MAX_HEIGHT_PX
        self._width_offset_px = 0
        self._height_offset_px = 0
        self._binning = 1
        self._trigger = {'mode':'on',
                         'source': 'internal',
                         'polarity':'rising'}
>>>>>>> 0f3d792b

    @property
    def exposure_time_ms(self):
        return self._exposure_time_ms

    @exposure_time_ms.setter
    def exposure_time_ms(self, exposure_time_ms: float):

        if exposure_time_ms < MIN_EXPOSURE_TIME_MS or \
           exposure_time_ms > MAX_EXPOSURE_TIME_MS:
            self.log.error(f"exposure time must be >{MIN_EXPOSURE_TIME_MS} ms \
                             and <{MAX_EXPOSURE_TIME_MS} ms")
            raise ValueError(f"exposure time must be >{MIN_EXPOSURE_TIME_MS} ms \
                             and <{MAX_EXPOSURE_TIME_MS} ms")

        # Note: round ms to nearest us
        self._exposure_time_ms = exposure_time_ms
        self.log.info(f"exposure time set to: {exposure_time_ms} ms")

    @property
    def roi(self):
        return {'width_px': self._width_px,
                'height_px': self._height_px,
                'width_offset_px': self._width_offset_px,
                'height_offest_px': self._height_offset_px}

    @roi.setter
    def roi(self, roi: dict):

        width_px = roi['width_px']
        height_px = roi['height_px']

        sensor_height_px = MAX_HEIGHT_PX
        sensor_width_px = MAX_WIDTH_PX

        if height_px < MIN_WIDTH_PX or \
           (height_px % DIVISIBLE_HEIGHT_PX) != 0 or \
           height_px > MAX_HEIGHT_PX:
            self.log.error(f"Height must be >{MIN_HEIGHT_PX} px, \
                             <{MAX_HEIGHT_PX} px, \
                             and a multiple of {DIVISIBLE_HEIGHT_PX} px!")
            raise ValueError(f"Height must be >{MIN_HEIGHT_PX} px, \
                             <{MAX_HEIGHT_PX} px, \
                             and a multiple of {DIVISIBLE_HEIGHT_PX} px!")

        if width_px < MIN_WIDTH_PX or \
           (width_px % DIVISIBLE_WIDTH_PX) != 0 or \
           width_px > MAX_WIDTH_PX:
            self.log.error(f"Width must be >{MIN_WIDTH_PX} px, \
                             <{MAX_WIDTH_PX}, \
                            and a multiple of {DIVISIBLE_WIDTH_PX} px!")
            raise ValueError(f"Width must be >{MIN_WIDTH_PX} px, \
                             <{MAX_WIDTH_PX}, \
                            and a multiple of {DIVISIBLE_WIDTH_PX} px!")

        # width offset must be a multiple of the divisible width in px
        centered_width_offset_px = round((sensor_width_px/2 - width_px/2)/DIVISIBLE_WIDTH_PX)*DIVISIBLE_WIDTH_PX  
        # Height offset must be a multiple of the divisible height in px
        centered_height_offset_px = round((sensor_height_px/2 - height_px/2)/DIVISIBLE_HEIGHT_PX)*DIVISIBLE_HEIGHT_PX

        self._width_px = width_px
        self._height_px = height_px
        self._width_offset_px = centered_width_offset_px
        self._height_offset_px = centered_height_offset_px
        self.log.info(f"roi set to: {width_px} x {height_px} [width x height]")
        self.log.info(f"roi offset set to: {centered_width_offset_px} x {centered_height_offset_px} [width x height]")

    @property
    def trigger(self):
        return self._trigger

    @trigger.setter
    def trigger(self, trigger: dict):

        mode = trigger['mode']
        source = trigger['source']
        polarity = trigger['polarity']

        valid_mode = list(TRIGGERS['mode'].keys())
        if mode not in valid_mode:
            raise ValueError("mode must be one of %r." % valid_mode)
        valid_source = list(TRIGGERS['source'].keys())
        if source not in valid_source:
            raise ValueError("source must be one of %r." % valid_source)
        valid_polarity = list(TRIGGERS['polarity'].keys())
        if polarity not in valid_polarity:
            raise ValueError("polarity must be one of %r." % valid_polarity)
        self._trigger = dict(trigger)

    @property
    def binning(self):
        return next(key for key, value in BINNING.items() if value == self._binning)

    @binning.setter
    def binning(self, binning: str):
        valid_binning = list(BINNING.keys())
        if binning not in valid_binning:
            raise ValueError("binning must be one of %r." % valid_binning)
        self._binning = binning
        # initialize the downsampling in 2d
        self.gpu_binning = DownSample2D(binning=self._binning)

    @property
    def pixel_type(self):
        pixel_type = self._pixel_type
        # invert the dictionary and find the abstracted key to output
        return next(key for key, value in PIXEL_TYPES.items() if value == pixel_type)

    @pixel_type.setter
    def pixel_type(self, pixel_type_bits: str):
        valid = list(PIXEL_TYPES.keys())
        if pixel_type_bits not in valid:
            raise ValueError("pixel_type_bits must be one of %r." % valid)
        
        self._pixel_type = PIXEL_TYPES[pixel_type_bits]
        self._line_interval_us = LINE_INTERVALS_US[self.pixel_type]
        self.log.info(f"pixel type set_to: {pixel_type_bits}")

    @property
    def line_interval_us(self):
        return self._line_interval_us

    @property
    def sensor_width_px(self):
        return MAX_WIDTH_PX

    @property
    def sensor_height_px(self):
        return MAX_HEIGHT_PX

    def prepare(self):
        self.log.info('simulated camera preparing...')
        self.buffer = Queue(BUFFER_SIZE_FRAMES)  # buffer to store lastest image

    def start(self, frame_count: int = float('inf')):
        self.log.info('simulated camera starting...')
        self.thread = Thread(target=self.generate_frames, args=(frame_count,))
        self.thread.daemon = True
        self.thread.start()

    def abort(self):
        self.terminate_frame_grab.set()
        self.thread.join()
        self.terminate_frame_grab.clear()
    def stop(self):
        self.log.info('simulated camera stopping...')
        self.thread.join()

    def grab_frame(self):
        while not self.buffer:
            time.sleep(0.01)
<<<<<<< HEAD
        return self.buffer.get()
=======
        image = self.buffer.pop(0)
        if self._binning > 1:
            return self.gpu_binning.run(image)
        else:
            return image
>>>>>>> 0f3d792b

    def signal_acquisition_state(self):
        """return a dict with the state of the acquisition buffers"""
        state = {}
        state['Frame Index'] = self.frame
        state['Input Buffer Size'] = len(self.buffer)
        state['Output Buffer Size'] = BUFFER_SIZE_FRAMES - len(self.buffer)
         # number of underrun, i.e. dropped frames
        state['Dropped Frames'] = self.dropped_frames
        state['Data Rate [MB/s]'] = self.frame_rate*self._width_px*self._height_px*numpy.dtype(self._pixel_type).itemsize/self._binning**2/1e6
        state['Frame Rate [fps]'] = self.frame_rate
        self.log.info(f"id: {self.id}, "
                      f"frame: {state['Frame Index']}, "
                      f"input: {state['Input Buffer Size']}, "
                      f"output: {state['Output Buffer Size']}, "
                      f"dropped: {state['Dropped Frames']}, "
                      f"data rate: {state['Data Rate [MB/s]']:.2f} [MB/s], "
                      f"frame rate: {state['Frame Rate [fps]']:.2f} [fps].")
        return state

    def generate_frames(self, frame_count: int):
        self.frame = 0
        self.frame_rate = 0
        self.dropped_frames = 0
        i = 1
        while i <= frame_count and not self.terminate_frame_grab.is_set():
            start_time = time.time()
<<<<<<< HEAD
            column_count = self.simulated_width_px
            row_count = self.simulated_height_px
            frame_time_s = (row_count*self.simulated_line_interval_us/1000+self.simulated_exposure_time_ms)/1000
            image = numpy.random.randint(low=128, high=256, size=(row_count, column_count), dtype=self.simulated_pixel_type)
            #image = numpy.zeros(shape=(row_count, column_count), dtype=self.simulated_pixel_type)
=======
            column_count = self._width_px
            row_count = self._height_px
            frame_time_s = (row_count*self._line_interval_us/1000+self._exposure_time_ms)/1000
            image = numpy.random.randint(low=128, high=256, size=(row_count, column_count), dtype=self._pixel_type)
            # image = numpy.zeros(shape=(row_count, column_count), dtype=self._pixel_type)
>>>>>>> 0f3d792b
            while (time.time() - start_time) < frame_time_s:
                time.sleep(0.01)
            self.buffer.put(image)
            self.frame += 1
            end_time = time.time()
            self.frame_rate = 1/(end_time - start_time)<|MERGE_RESOLUTION|>--- conflicted
+++ resolved
@@ -1,14 +1,9 @@
 import logging
 import numpy
 import time
-<<<<<<< HEAD
-from .base import BaseCamera
 from multiprocessing import Process, Queue, Event
-=======
 from exa_spim_refactor.devices.camera.base import BaseCamera
 from exa_spim_refactor.processes.gpu.downsample_2d import DownSample2D
-from multiprocessing import Process
->>>>>>> 0f3d792b
 from threading import Thread
 
 BUFFER_SIZE_FRAMES = 8
@@ -58,20 +53,8 @@
 
         self.log = logging.getLogger(f"{__name__}.{self.__class__.__name__}")
         self.id = id
-<<<<<<< HEAD
         self.terminate_frame_grab = Event()
         self.terminate_frame_grab.clear()
-
-        self.simulated_pixel_type = None
-        self.simulated_line_interval_us = None
-        self.simulated_exposure_time_ms = None
-        self.simulated_width_px = None
-        self.simulated_height_px = None
-        self.simulated_width_offset_px = None
-        self.simulated_height_offset_px = None
-        self.simulated_trigger = {'mode':'on','source': 'internal', 'polarity':'rising'}
-=======
-        self._pixel_type = "mono16"
         self._line_interval_us = LINE_INTERVALS_US[self._pixel_type]
         self._exposure_time_ms = 10
         self._width_px = MAX_WIDTH_PX
@@ -82,7 +65,6 @@
         self._trigger = {'mode':'on',
                          'source': 'internal',
                          'polarity':'rising'}
->>>>>>> 0f3d792b
 
     @property
     def exposure_time_ms(self):
@@ -234,15 +216,11 @@
     def grab_frame(self):
         while not self.buffer:
             time.sleep(0.01)
-<<<<<<< HEAD
-        return self.buffer.get()
-=======
         image = self.buffer.pop(0)
         if self._binning > 1:
             return self.gpu_binning.run(image)
         else:
             return image
->>>>>>> 0f3d792b
 
     def signal_acquisition_state(self):
         """return a dict with the state of the acquisition buffers"""
@@ -270,19 +248,11 @@
         i = 1
         while i <= frame_count and not self.terminate_frame_grab.is_set():
             start_time = time.time()
-<<<<<<< HEAD
-            column_count = self.simulated_width_px
-            row_count = self.simulated_height_px
-            frame_time_s = (row_count*self.simulated_line_interval_us/1000+self.simulated_exposure_time_ms)/1000
-            image = numpy.random.randint(low=128, high=256, size=(row_count, column_count), dtype=self.simulated_pixel_type)
-            #image = numpy.zeros(shape=(row_count, column_count), dtype=self.simulated_pixel_type)
-=======
             column_count = self._width_px
             row_count = self._height_px
             frame_time_s = (row_count*self._line_interval_us/1000+self._exposure_time_ms)/1000
             image = numpy.random.randint(low=128, high=256, size=(row_count, column_count), dtype=self._pixel_type)
             # image = numpy.zeros(shape=(row_count, column_count), dtype=self._pixel_type)
->>>>>>> 0f3d792b
             while (time.time() - start_time) < frame_time_s:
                 time.sleep(0.01)
             self.buffer.put(image)
