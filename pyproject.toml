[build-system]
requires = ["flit_core >=3.2,<4"]
build-backend = "flit_core.buildapi"

[project]
name = "voxel"
authors = [
    { name = "Micah Woodard", email = "micah.woodard@alleninstitute.org" },
    { name = "Adam Glaser", email = "adam.glaser@alleninstitute.org" },
    { name = "Walter Mwaniki", email = "walter.mwaniki@alleninstitute.org" },
]
version = "0.0.0"
dynamic = ["description"]
description-file = 'README.md'
dependencies = [
    'pyserial >= 3.5',
    'ruamel-yaml >= 0.18.5',
    'psutil >= 5.9.8',
    'nidaqmx >= 0.9.0',
    'matplotlib >= 3.8.2',
    'scipy >= 1.12.0',
    'PyImarisWriter >= 0.7.0',
    'tifffile >= 2024.1.30',
    'egrabber >= 0.0.2',
    'h5py >= 3.0.0',
    'scikit-image >= 0.20.0',
    'gputools >= 0.2.14',
    'scikit-tensor-py3',
    'tensorstore >= 0.1.56',
    'pyclesperanto >= 0.8.2',
    'pylablib >= 1.4.2',
    'pytest >= 8.2.1',
    'inflection >= 0.5.1',
    'tigerasi >= 0.0.26',
    'pydantic >= 2.7.3',
<<<<<<< HEAD
    'PyVISA >= 1.14.1',
    'PyVISA-py >= 0.7.2',
    'pyusb >= 1.2.1',
=======
    'sympy >= 1.12.1',
    'pycobolt @ git+https://github.com/cobolt-lasers/pycobolt.git',
>>>>>>> 2498eb3b
]<|MERGE_RESOLUTION|>--- conflicted
+++ resolved
@@ -33,12 +33,9 @@
     'inflection >= 0.5.1',
     'tigerasi >= 0.0.26',
     'pydantic >= 2.7.3',
-<<<<<<< HEAD
     'PyVISA >= 1.14.1',
     'PyVISA-py >= 0.7.2',
     'pyusb >= 1.2.1',
-=======
     'sympy >= 1.12.1',
     'pycobolt @ git+https://github.com/cobolt-lasers/pycobolt.git',
->>>>>>> 2498eb3b
 ]