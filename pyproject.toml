--- conflicted
+++ resolved
@@ -33,10 +33,7 @@
     'inflection >= 0.5.1',
     'tigerasi >= 0.0.26',
     'pydantic >= 2.7.3',
-<<<<<<< HEAD
     'imohash >= 1.0.5'
-=======
     'sympy >= 1.12.1',
     'pycobolt @ git+https://github.com/cobolt-lasers/pycobolt.git',
->>>>>>> e0d9db0b
 ]