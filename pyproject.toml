[build-system]
requires = ["flit_core >=3.2,<4"]
build-backend = "flit_core.buildapi"

[project]
name = "voxel"
authors = [
    { name = "Micah Woodard", email = "micah.woodard@alleninstitute.org" },
    { name = "Adam Glaser", email = "adam.glaser@alleninstitute.org" },
<<<<<<< HEAD
=======
    { name = "Walter Mwaniki", email = "walter.mwaniki@alleninstitute.org" },
>>>>>>> c277a4cb
]
version = "0.0.0"
dynamic = ["description"]
description-file = 'README.md'
dependencies = [
    'pyserial >= 3.5',
    'ruamel-yaml >= 0.18.5',
    'psutil >= 5.9.8',
    'nidaqmx >= 0.9.0',
    'matplotlib >= 3.8.2',
    'scipy >= 1.12.0',
    'PyImarisWriter >= 0.7.0',
    'tifffile >= 2024.1.30',
    'egrabber >= 0.0.2',
    'h5py >= 3.0.0',
    'scikit-image >= 0.20.0',
    'gputools >= 0.2.14',
    'scikit-tensor-py3',
    'tensorstore >= 0.1.56',
    'pyclesperanto >= 0.8.2',
    'pylablib >= 1.4.2',
<<<<<<< HEAD
    'pytest >= 8.2.1',
=======
    'inflection >= 0.5.1',
    'tigerasi >= 0.0.26',
    'pydantic >= 2.7.3',
>>>>>>> c277a4cb
]<|MERGE_RESOLUTION|>--- conflicted
+++ resolved
@@ -7,10 +7,7 @@
 authors = [
     { name = "Micah Woodard", email = "micah.woodard@alleninstitute.org" },
     { name = "Adam Glaser", email = "adam.glaser@alleninstitute.org" },
-<<<<<<< HEAD
-=======
     { name = "Walter Mwaniki", email = "walter.mwaniki@alleninstitute.org" },
->>>>>>> c277a4cb
 ]
 version = "0.0.0"
 dynamic = ["description"]
@@ -32,11 +29,8 @@
     'tensorstore >= 0.1.56',
     'pyclesperanto >= 0.8.2',
     'pylablib >= 1.4.2',
-<<<<<<< HEAD
     'pytest >= 8.2.1',
-=======
     'inflection >= 0.5.1',
     'tigerasi >= 0.0.26',
     'pydantic >= 2.7.3',
->>>>>>> c277a4cb
 ]